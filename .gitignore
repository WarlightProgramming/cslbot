<<<<<<< HEAD
=======
# secrets
credentials/*
resources/constants.py

>>>>>>> 1dced1bf
# Byte-compiled / optimized / DLL files
__pycache__/
*.py[cod]
*$py.class

# C extensions
*.so

# Distribution / packaging
.Python
env/
build/
develop-eggs/
dist/
downloads/
eggs/
.eggs/
bin/
include/
pip-selfcheck.json
man/
share/
lib/
lib64/
parts/
sdist/
var/
*.egg-info/
.installed.cfg
*.egg

# PyInstaller
#  Usually these files are written by a python script from a template
#  before PyInstaller builds the exe, so as to inject date/other infos into it.
*.manifest
*.spec

# Installer logs
pip-log.txt
pip-delete-this-directory.txt

# Unit test / coverage reports
htmlcov/
.tox/
.coverage
.coverage.*
.cache
nosetests.xml
coverage.xml
*,cover
.hypothesis/

# Translations
*.mo
*.pot

# Django stuff:
*.log
local_settings.py

# Flask stuff:
instance/
.webassets-cache

# Scrapy stuff:
.scrapy

# Sphinx documentation
docs/_build/

# PyBuilder
target/

# IPython Notebook
.ipynb_checkpoints

# pyenv
.python-version

# celery beat schedule file
celerybeat-schedule

# dotenv
.env

# virtualenv
venv/
ENV/

# Spyder project settings
.spyderproject

# Rope project settings
.ropeproject<|MERGE_RESOLUTION|>--- conflicted
+++ resolved
@@ -1,10 +1,7 @@
-<<<<<<< HEAD
-=======
 # secrets
 credentials/*
 resources/constants.py
 
->>>>>>> 1dced1bf
 # Byte-compiled / optimized / DLL files
 __pycache__/
 *.py[cod]
